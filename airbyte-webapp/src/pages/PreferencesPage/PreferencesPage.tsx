--- conflicted
+++ resolved
@@ -6,13 +6,8 @@
 import HeadTitle from "components/HeadTitle";
 import { H1 } from "components";
 import { PreferencesForm } from "views/Settings/PreferencesForm";
-<<<<<<< HEAD
-import HeadTitle from "components/HeadTitle";
-import { useAnalyticsService } from "hooks/services/Analytics/useAnalyticsService";
-=======
 
 import { useTrackPage } from "hooks/services/Analytics/useAnalyticsService";
->>>>>>> 0beda4f2
 import useWorkspace from "hooks/services/useWorkspace";
 
 const Title = styled(H1)`
@@ -20,14 +15,7 @@
 `;
 
 const PreferencesPage: React.FC = () => {
-<<<<<<< HEAD
-  const analyticsService = useAnalyticsService();
-  useEffect(() => analyticsService.page("Preferences Page"), [
-    analyticsService,
-  ]);
-=======
   useTrackPage("Preferences Page");
->>>>>>> 0beda4f2
 
   const { setInitialSetupConfig } = useWorkspace();
 
