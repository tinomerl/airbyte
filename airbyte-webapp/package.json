--- conflicted
+++ resolved
@@ -1,10 +1,6 @@
 {
   "name": "airbyte-webapp",
-<<<<<<< HEAD
-  "version": "0.32.2-alpha",
-=======
   "version": "0.35.6-alpha",
->>>>>>> 0beda4f2
   "private": true,
   "engines": {
     "node": ">=16.0.0"
@@ -31,13 +27,7 @@
     "firebase": "^9.0.1",
     "flat": "^5.0.2",
     "formik": "2.1.5",
-<<<<<<< HEAD
-    "lodash.get": "^4.4.2",
-    "lodash.isequal": "^4.5.0",
-    "lodash.merge": "^4.6.2",
-=======
     "lodash": "^4.17.21",
->>>>>>> 0beda4f2
     "query-string": "^6.13.1",
     "react": "17.0.1",
     "react-dom": "17.0.1",
@@ -75,13 +65,7 @@
     "@types/flat": "^5.0.1",
     "@types/jest": "^24.0.0",
     "@types/json-schema": "^7.0.6",
-<<<<<<< HEAD
-    "@types/lodash.get": "^4.4.6",
-    "@types/lodash.isequal": "^4.5.5",
-    "@types/lodash.merge": "^4.6.6",
-=======
     "@types/lodash": "^4.14.178",
->>>>>>> 0beda4f2
     "@types/node": "^12.0.0",
     "@types/query-string": "^6.3.0",
     "@types/react": "17.0.2",
