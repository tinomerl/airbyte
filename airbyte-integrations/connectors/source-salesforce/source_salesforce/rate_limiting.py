#
# Copyright (c) 2021 Airbyte, Inc., all rights reserved.
#


import sys

import backoff
from airbyte_cdk.logger import AirbyteLogger
from airbyte_cdk.sources.streams.http.exceptions import DefaultBackoffException
from requests import codes, exceptions

TRANSIENT_EXCEPTIONS = (
    DefaultBackoffException,
    exceptions.ConnectTimeout,
    exceptions.ReadTimeout,
    exceptions.ConnectionError,
    exceptions.HTTPError,
)

logger = AirbyteLogger()


def default_backoff_handler(max_tries: int, factor: int, **kwargs):
    def log_retry_attempt(details):
        _, exc, _ = sys.exc_info()
        logger.info(str(exc))
        logger.info(f"Caught retryable error after {details['tries']} tries. Waiting {details['wait']} seconds then retrying...")

    def should_give_up(exc):
        give_up = exc.response is not None and exc.response.status_code != codes.too_many_requests and 400 <= exc.response.status_code < 500

        # Salesforce can return an error with a limit using a 403 code error.
        if exc.response is not None and exc.response.status_code == codes.forbidden:
            error_data = exc.response.json()[0]
            if error_data.get("errorCode", "") == "REQUEST_LIMIT_EXCEEDED":
                give_up = False

        if give_up:
<<<<<<< HEAD
            logger.info(f"Giving up for returned HTTP status: {exc.response.status_code}, body: {exc.response.json()}")
=======
            logger.info(f"Giving up for returned HTTP status: {exc.response.status_code}, body: {exc.response.text}")
>>>>>>> 0beda4f2
        return give_up

    return backoff.on_exception(
        backoff.expo,
        TRANSIENT_EXCEPTIONS,
        jitter=None,
        on_backoff=log_retry_attempt,
        giveup=should_give_up,
        max_tries=max_tries,
        factor=factor,
        **kwargs,
    )<|MERGE_RESOLUTION|>--- conflicted
+++ resolved
@@ -37,11 +37,7 @@
                 give_up = False
 
         if give_up:
-<<<<<<< HEAD
-            logger.info(f"Giving up for returned HTTP status: {exc.response.status_code}, body: {exc.response.json()}")
-=======
             logger.info(f"Giving up for returned HTTP status: {exc.response.status_code}, body: {exc.response.text}")
->>>>>>> 0beda4f2
         return give_up
 
     return backoff.on_exception(
