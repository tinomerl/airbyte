{
  "documentationUrl": "https://docs.airbyte.io/integrations/sources/salesforce",
  "connectionSpecification": {
    "$schema": "http://json-schema.org/draft-07/schema#",
    "title": "Salesforce Source Spec",
    "type": "object",
    "required": ["client_id", "client_secret", "refresh_token"],
    "additionalProperties": true,
    "properties": {
      "auth_type": {
        "type": "string",
        "const": "Client"
      },
      "client_id": {
        "title": "Client ID",
        "description": "The Consumer Key that can be found when viewing your app in Salesforce",
        "type": "string"
      },
      "client_secret": {
        "title": "Client Secret",
        "description": "The Consumer Secret that can be found when viewing your app in Salesforce",
        "type": "string",
        "airbyte_secret": true
      },
      "refresh_token": {
        "title": "Refresh Token",
        "description": "Salesforce Refresh Token used for Airbyte to access your Salesforce account. If you don't know what this is, follow this <a href=\"https://medium.com/@bpmmendis94/obtain-access-refresh-tokens-from-salesforce-rest-api-a324fe4ccd9b\">guide</a> to retrieve it.",
        "type": "string",
        "airbyte_secret": true
      },
      "start_date": {
        "title": "Replication Start Date",
        "description": "Date in the format 2017-01-25. Any data before this date will not be replicated. This field uses the \"updated\" field if available, otherwise the \"created\" fields if they are available for a stream. If not set, then by default all your data is replicated.",
        "type": "string",
        "pattern": "^[0-9]{4}-[0-9]{2}-[0-9]{2}T[0-9]{2}:[0-9]{2}:[0-9]{2}Z|[0-9]{4}-[0-9]{2}-[0-9]{2}$",
        "examples": ["2021-07-25", "2021-07-25T00:00:00Z"]
      },
      "is_sandbox": {
        "title": "Sandbox",
        "description": "Whether or not the the app is in a Salesforce sandbox. If you do not know what this, assume it is false. We provide more info on this field in the <a href=\"https://docs.airbyte.io/integrations/destinations/salesforce#is_sandbox\">docs</a>.",
        "type": "boolean",
        "default": false
      },
<<<<<<< HEAD
      "api_type": {
        "description": "Unless you know that you are transferring a very small amount of data, prefer using the BULK API. This will help avoid using up all of your API call quota with Salesforce. Valid values are BULK or REST.",
        "type": "string",
        "enum": ["BULK", "REST"],
        "default": "BULK"
=======
      "streams_criteria": {
        "type": "array",
        "items": {
          "type": "object",
          "required": ["criteria", "value"],
          "properties": {
            "criteria": {
              "type": "string",
              "title": "Search criteria",
              "enum": [
                "starts with",
                "ends with",
                "contains",
                "exacts",
                "starts not with",
                "ends not with",
                "not contains",
                "not exacts"
              ],
              "default": "contains"
            },
            "value": {
              "type": "string",
              "title": "Search value"
            }
          }
        },
        "title": "Streams filter criteria",
        "description": "Add selection criteria for streams to get only streams that are relevant to you"
>>>>>>> 0beda4f2
      },
      "wait_timeout": {
        "title": "Response Waiting Time",
        "description": "Maximum wait time of Safesforce responses in minutes. This option is used for the BULK mode only",
        "type": "integer",
        "minimum": 5,
        "maximum": 60,
        "default": 10
      }
    }
  },
  "advanced_auth": {
    "auth_flow_type": "oauth2.0",
    "predicate_key": ["auth_type"],
    "predicate_value": "Client",
    "oauth_config_specification": {
      "oauth_user_input_from_connector_config_specification": {
        "type": "object",
        "additionalProperties": false,
        "properties": {
          "is_sandbox": {
            "type": "boolean",
            "path_in_connector_config": ["is_sandbox"]
          }
        }
      },
      "complete_oauth_output_specification": {
        "type": "object",
        "additionalProperties": false,
        "properties": {
          "refresh_token": {
            "type": "string",
            "path_in_connector_config": ["refresh_token"]
          }
        }
      },
      "complete_oauth_server_input_specification": {
        "type": "object",
        "additionalProperties": false,
        "properties": {
          "client_id": {
            "type": "string"
          },
          "client_secret": {
            "type": "string"
          }
        }
      },
      "complete_oauth_server_output_specification": {
        "type": "object",
        "additionalProperties": false,
        "properties": {
          "client_id": {
            "type": "string",
            "path_in_connector_config": ["client_id"]
          },
          "client_secret": {
            "type": "string",
            "path_in_connector_config": ["client_secret"]
          }
        }
      }
    }
  }
}<|MERGE_RESOLUTION|>--- conflicted
+++ resolved
@@ -41,13 +41,6 @@
         "type": "boolean",
         "default": false
       },
-<<<<<<< HEAD
-      "api_type": {
-        "description": "Unless you know that you are transferring a very small amount of data, prefer using the BULK API. This will help avoid using up all of your API call quota with Salesforce. Valid values are BULK or REST.",
-        "type": "string",
-        "enum": ["BULK", "REST"],
-        "default": "BULK"
-=======
       "streams_criteria": {
         "type": "array",
         "items": {
@@ -77,7 +70,6 @@
         },
         "title": "Streams filter criteria",
         "description": "Add selection criteria for streams to get only streams that are relevant to you"
->>>>>>> 0beda4f2
       },
       "wait_timeout": {
         "title": "Response Waiting Time",
