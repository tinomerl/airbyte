{
  "documentationUrl": "https://docs.airbyte.io/integrations/sources/linkedin-ads",
  "connectionSpecification": {
    "$schema": "http://json-schema.org/draft-07/schema#",
    "title": "Linkedin Ads Spec",
    "type": "object",
    "required": ["start_date"],
    "additionalProperties": true,
    "properties": {
      "start_date": {
        "type": "string",
        "title": "Start Date",
        "pattern": "^[0-9]{4}-[0-9]{2}-[0-9]{2}$",
        "description": "UTC date in the format 2020-09-17. Any data before this date will not be replicated.",
        "examples": ["2021-05-17"]
      },
      "account_ids": {
        "title": "Account IDs",
        "type": "array",
        "description": "Specify the Account IDs separated by space, to pull the data from. Leave empty, if you want to pull the data from all associated accounts.",
        "items": {
          "type": "integer"
        },
        "default": []
      },
      "credentials": {
        "title": "Authorization Method",
        "type": "object",
        "oneOf": [
          {
            "type": "object",
<<<<<<< HEAD
            "title": "oAuth2.0",
=======
            "title": "OAuth2.0",
>>>>>>> 0beda4f2
            "required": ["client_id", "client_secret", "refresh_token"],
            "properties": {
              "auth_method": {
                "type": "string",
                "const": "oAuth2.0"
              },
              "client_id": {
                "type": "string",
<<<<<<< HEAD
                "description": "The API ID of the Gitlab developer application.",
=======
                "title": "Client ID",
                "description": "The Client ID of the LinkedIn Ads developer application.",
>>>>>>> 0beda4f2
                "airbyte_secret": true
              },
              "client_secret": {
                "type": "string",
<<<<<<< HEAD
                "description": "The API Secret the Gitlab developer application.",
=======
                "title": "Client Secret",
                "description": "The Client Secret the LinkedIn Ads developer application.",
>>>>>>> 0beda4f2
                "airbyte_secret": true
              },
              "refresh_token": {
                "type": "string",
<<<<<<< HEAD
                "description": "The key to refresh the expired access_token.",
=======
                "title": "Refresh Token",
                "description": "The key to refresh the expired Access Token.",
>>>>>>> 0beda4f2
                "airbyte_secret": true
              }
            }
          },
          {
            "title": "Access Token",
            "type": "object",
            "required": ["access_token"],
            "properties": {
              "auth_method": {
                "type": "string",
                "const": "access_token"
              },
              "access_token": {
                "type": "string",
                "title": "Access Token",
<<<<<<< HEAD
                "description": "The token value ganerated using Auth Code",
=======
                "description": "The token value generated using Authentication Code.",
>>>>>>> 0beda4f2
                "airbyte_secret": true
              }
            }
          }
        ]
      }
    }
  },
  "authSpecification": {
    "auth_type": "oauth2.0",
    "oauth2Specification": {
      "rootObject": ["credentials", "0"],
      "oauthFlowInitParameters": [["client_id"], ["client_secret"]],
      "oauthFlowOutputParameters": [["refresh_token"]]
    }
  }
}<|MERGE_RESOLUTION|>--- conflicted
+++ resolved
@@ -29,11 +29,7 @@
         "oneOf": [
           {
             "type": "object",
-<<<<<<< HEAD
-            "title": "oAuth2.0",
-=======
             "title": "OAuth2.0",
->>>>>>> 0beda4f2
             "required": ["client_id", "client_secret", "refresh_token"],
             "properties": {
               "auth_method": {
@@ -42,32 +38,20 @@
               },
               "client_id": {
                 "type": "string",
-<<<<<<< HEAD
-                "description": "The API ID of the Gitlab developer application.",
-=======
                 "title": "Client ID",
                 "description": "The Client ID of the LinkedIn Ads developer application.",
->>>>>>> 0beda4f2
                 "airbyte_secret": true
               },
               "client_secret": {
                 "type": "string",
-<<<<<<< HEAD
-                "description": "The API Secret the Gitlab developer application.",
-=======
                 "title": "Client Secret",
                 "description": "The Client Secret the LinkedIn Ads developer application.",
->>>>>>> 0beda4f2
                 "airbyte_secret": true
               },
               "refresh_token": {
                 "type": "string",
-<<<<<<< HEAD
-                "description": "The key to refresh the expired access_token.",
-=======
                 "title": "Refresh Token",
                 "description": "The key to refresh the expired Access Token.",
->>>>>>> 0beda4f2
                 "airbyte_secret": true
               }
             }
@@ -84,11 +68,7 @@
               "access_token": {
                 "type": "string",
                 "title": "Access Token",
-<<<<<<< HEAD
-                "description": "The token value ganerated using Auth Code",
-=======
                 "description": "The token value generated using Authentication Code.",
->>>>>>> 0beda4f2
                 "airbyte_secret": true
               }
             }
