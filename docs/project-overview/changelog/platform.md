---
description: Be sure to not miss out on new features and improvements!
---

# Platform

This is the changelog for Airbyte Platform. For our connector changelog, please visit our [Connector Changelog](connectors.md) page.

<<<<<<< HEAD
## [11-12-2021 - 0.32.1](https://github.com/airbytehq/airbyte/releases/tag/v0.32.0-alpha)
* No major changes to Airbyte Core.

=======
## [20-12-2021 - 0.32.5](https://github.com/airbytehq/airbyte/releases/tag/v0.32.5-alpha)
* Add an endpoint that specify that the feedback have been given after the first sync.

## [18-12-2021 - 0.32.4](https://github.com/airbytehq/airbyte/releases/tag/v0.32.4-alpha)
* No major changes to Airbyte Core.

## [18-12-2021 - 0.32.3](https://github.com/airbytehq/airbyte/releases/tag/v0.32.3-alpha)
* No major changes to Airbyte Core.

## [18-12-2021 - 0.32.2](https://github.com/airbytehq/airbyte/releases/tag/v0.32.2-alpha)
* Improve error handling when additional sources/destinations cannot be read.
* Implement connector config dependency for OAuth consent URL.
* Treat oauthFlowInitParameters just as hidden instead of getting rid of them.
* Stop using gentle close with heartbeat.

## [17-12-2021 - 0.32.1](https://github.com/airbytehq/airbyte/releases/tag/v0.32.1-alpha)
* Add to the new connection flow form with an existing source and destination dropdown.
* Implement protocol change for OAuth outputs.
* Enhance API for use by cloud to provide per-connector billing info.

>>>>>>> 0beda4f2
## [11-12-2021 - 0.32.0](https://github.com/airbytehq/airbyte/releases/tag/v0.32.0-alpha)
* This is a **MAJOR** version update. You need to [update to this version](../../operator-guides/upgrading-airbyte.md#mandatory-intermediate-upgrade) before updating to any version newer than `0.32.0`

## [11-11-2021 - 0.31.0](https://github.com/airbytehq/airbyte/releases/tag/v0.31.0-alpha)
* No major changes to Airbyte Core.

## [11-11-2021 - 0.30.39](https://github.com/airbytehq/airbyte/releases/tag/v0.30.39-alpha)
* We migrated our secret management to Google Secret Manager, allowing us to scale how many connectors we support.

## [11-09-2021 - 0.30.37](https://github.com/airbytehq/airbyte/releases/tag/v0.30.37-alpha)
* No major changes to Airbyte Core.

## [11-09-2021 - 0.30.36](https://github.com/airbytehq/airbyte/releases/tag/v0.30.36-alpha)
* No major changes to Airbyte Core.

## [11-08-2021 - 0.30.35](https://github.com/airbytehq/airbyte/releases/tag/v0.30.35-alpha)
* No major changes to Airbyte Core.

## [11-06-2021 - 0.30.34](https://github.com/airbytehq/airbyte/releases/tag/v0.30.34-alpha)
* No major changes to Airbyte Core.

## [11-06-2021 - 0.30.33](https://github.com/airbytehq/airbyte/releases/tag/v0.30.33-alpha)
* No major changes to Airbyte Core.

## [11-05-2021 - 0.30.32](https://github.com/airbytehq/airbyte/releases/tag/v0.30.32-alpha)
* Airbyte Server no longer crashes from having too many open files.

## [11-04-2021 - 0.30.31](https://github.com/airbytehq/airbyte/releases/tag/v0.30.31-alpha)
* No major changes to Airbyte Core.

## [11-01-2021 - 0.30.25](https://github.com/airbytehq/airbyte/releases/tag/v0.30.25-alpha)
* No major changes to Airbyte Core.

## [11-01-2021 - 0.30.24](https://github.com/airbytehq/airbyte/releases/tag/v0.30.24-alpha)
* Incremental normalization is live. Basic normalization no longer runs on already normalized data, making it way faster and cheaper.

## [11-01-2021 - 0.30.23](https://github.com/airbytehq/airbyte/releases/tag/v0.30.23-alpha)
* No major changes to Airbyte Core.

## [10-21-2021 - 0.30.22](https://github.com/airbytehq/airbyte/releases/tag/v0.30.22-alpha)
* We now support experimental deployment of Airbyte on Macbooks with M1 chips!

{% hint style="info" %}
This interim patch period mostly contained stability changes for Airbyte Cloud, so we skipped from `0.30.16` to `0.30.22`.
{% endhint %}

## [10-07-2021 - 0.30.16](https://github.com/airbytehq/airbyte/releases/tag/v0.30.16-alpha)
* On Kubernetes deployments, you can now configure the Airbyte Worker Pod's image pull policy.

{% hint style="info" %}
This interim patch period mostly contained stability changes for Airbyte Cloud, so we skipped from `0.30.2` to `0.30.16`.
{% endhint %}

## [09-30-2021 - 0.30.2](https://github.com/airbytehq/airbyte/releases/tag/v0.30.2-alpha)
* Fixed a bug that would fail Airbyte upgrades for deployments with sync notifications.

## [09-24-2021 - 0.29.22](https://github.com/airbytehq/airbyte/releases/tag/v0.29.22-alpha)
* We now have integration tests for SSH.

## [09-19-2021 - 0.29.21](https://github.com/airbytehq/airbyte/releases/tag/v0.29.21-alpha)
* You can now [deploy Airbyte on Kubernetes with a Helm Chart](https://github.com/airbytehq/airbyte/pull/5891)!

## [09-16-2021 - 0.29.19](https://github.com/airbytehq/airbyte/releases/tag/v0.29.19-alpha)
* Fixes a breaking bug that prevents Airbyte upgrading from older versions.

## [09-15-2021 - 0.29.18](https://github.com/airbytehq/airbyte/releases/tag/v0.29.18-alpha)
* Building images is now optional in the CI build. 

## [09-08-2021 - 0.29.17](https://github.com/airbytehq/airbyte/releases/tag/v0.29.17-alpha)

* You can now properly cancel deployments when deploying on K8s.

## [09-08-2021 - 0.29.16](https://github.com/airbytehq/airbyte/releases/tag/v0.29.16-alpha)

* You can now send notifications via webhook for successes and failures on Airbyte syncs.
* Scheduling jobs and worker jobs are now separated, allowing for workers to be scaled horizontally.

## [09-04-2021 - 0.29.15](https://github.com/airbytehq/airbyte/releases/tag/v0.29.15-alpha)

* Fixed a bug that made it possible for connector definitions to be duplicated, violating uniqueness.

## [09-02-2021 - 0.29.14](https://github.com/airbytehq/airbyte/releases/tag/v0.29.14-alpha)

* Nothing of note. 

## [08-27-2021 - 0.29.13](https://github.com/airbytehq/airbyte/releases/tag/v0.29.13-alpha)

* The scheduler now waits for the server before it creates any databases.
* You can now apply tolerations for Airbyte Pods on K8s deployments.

## [08-23-2021 - 0.29.12](https://github.com/airbytehq/airbyte/releases/tag/v0.29.12-alpha)

* Syncs now have a `max_sync_timeout` that times them out after 3 days.
* Fixed Kube deploys when logging with Minio.

## [08-20-2021 - 0.29.11](https://github.com/airbytehq/airbyte/releases/tag/v0.29.11-alpha)

* Nothing of note.

## [08-20-2021 - 0.29.10](https://github.com/airbytehq/airbyte/releases/tag/v0.29.10-alpha)

* Migration of Python connector template images to Alpine Docker images to reduce size.

## [08-20-2021 - 0.29.9](https://github.com/airbytehq/airbyte/releases/tag/v0.29.9-alpha)

* Nothing of note.

## [08-17-2021 - 0.29.8](https://github.com/airbytehq/airbyte/releases/tag/v0.29.8-alpha)

* Nothing of note.

## [08-14-2021 - 0.29.7](https://github.com/airbytehq/airbyte/releases/tag/v0.29.7-alpha)

* Re-release: Fixed errant ENV variable in `0.29.6`

## [08-14-2021 - 0.29.6](https://github.com/airbytehq/airbyte/releases/tag/v0.29.6-alpha)

* Connector pods no longer fail with edge case names for the associated Docker images.

## [08-14-2021 - 0.29.5](https://github.com/airbytehq/airbyte/releases/tag/v0.29.5-alpha)

* Nothing of note.

## [08-12-2021 - 0.29.4](https://github.com/airbytehq/airbyte/releases/tag/v0.29.4-alpha)

* Introduced implementation for date-time support in normalization.

## [08-9-2021 - 0.29.3](https://github.com/airbytehq/airbyte/releases/tag/v0.29.3-alpha)

* Importing configuration no longer removes available but unused connectors. 

## [08-6-2021 - 0.29.2](https://github.com/airbytehq/airbyte/releases/tag/v0.29.2-alpha)

* Fixed nil pointer exception in version migrations.

## [07-29-2021 - 0.29.1](https://github.com/airbytehq/airbyte/releases/tag/v0.29.1-alpha)

* When migrating, types represented in the config archive need to be a subset of the types declared in the schema.

## [07-28-2021 - 0.29.0](https://github.com/airbytehq/airbyte/releases/tag/v0.29.0-alpha)

* Deprecated `DEFAULT_WORKSPACE_ID`; default workspace no longer exists by default.

## [07-28-2021 - 0.28.2](https://github.com/airbytehq/airbyte/releases/tag/v0.28.2-alpha)

* Backend now handles workspaceId for WebBackend operations.

## [07-26-2021 - 0.28.1](https://github.com/airbytehq/airbyte/releases/tag/v0.28.1-alpha)

* K8s: Overly-sensitive logs are now silenced.

## [07-22-2021 - 0.28.0](https://github.com/airbytehq/airbyte/releases/tag/v0.28.0-alpha)

* Acceptance test dependencies fixed.

## [07-22-2021 - 0.27.5](https://github.com/airbytehq/airbyte/releases/tag/v0.27.5-alpha)

* Fixed unreliable logging on Kubernetes deployments.
* Introduced pre-commit to auto-format files on commits.

## [07-21-2021 - 0.27.4](https://github.com/airbytehq/airbyte/releases/tag/v0.27.4-alpha)

* Config persistence is now migrated to the internal Airbyte database.
* Source connector ports now properly close when deployed on Kubernetes.
* Missing dependencies added that allow acceptance tests to run.

## [07-15-2021 - 0.27.3](https://github.com/airbytehq/airbyte/releases/tag/v0.27.3-alpha)

* Fixed some minor API spec errors.

## [07-12-2021 - 0.27.2](https://github.com/airbytehq/airbyte/releases/tag/v0.27.2-alpha)

* GCP environment variable is now stubbed out to prevent noisy and harmless errors.

## [07-8-2021 - 0.27.1](https://github.com/airbytehq/airbyte/releases/tag/v0.27.1-alpha)

* New API endpoint: List workspaces
* K8s: Server doesn't start up before Temporal is ready to operate now.
* Silent source failures caused by last patch fixed to throw exceptions.

## [07-1-2021 - 0.27.0](https://github.com/airbytehq/airbyte/releases/tag/v0.27.0-alpha)

* Airbyte now automatically upgrades on server startup!
  * Airbyte will check whether your `.env` Airbyte version is compatible with the Airbyte version in the database and upgrade accordingly.
* When running Airbyte on K8s logs will automatically be stored in a Minio bucket unless configured otherwise.
* CDC for MySQL now handles decimal types correctly.

## [06-21-2021 - 0.26.2](https://github.com/airbytehq/airbyte/releases/tag/v0.26.2-alpha)

* First-Class Kubernetes support!

## [06-16-2021 - 0.26.0](https://github.com/airbytehq/airbyte/releases/tag/v0.26.0-alpha)

* Custom dbt transformations! 
* You can now configure your destination namespace at the table level when setting up a connection!  
* Migrate basic normalization settings to the sync operations.

## [06-09-2021 - 0.24.8 / 0.25.0](https://github.com/airbytehq/airbyte/releases/tag/v0.24.8-alpha)

* Bugfix: Handle TINYINT\(1\) and BOOLEAN correctly and fix target file comparison for MySQL CDC.
* Bugfix: Updating the source/destination name in the UI now works as intended.

## [06-04-2021 - 0.24.7](https://github.com/airbytehq/airbyte/releases/tag/v0.24.7-alpha)

* Bugfix: Ensure that logs from threads created by replication workers are added to the log file.

## [06-03-2021 - 0.24.5](https://github.com/airbytehq/airbyte/releases/tag/v0.24.5-alpha)

* Remove hash from table names when it's not necessary for normalization outputs.

## [06-03-2021 - 0.24.4](https://github.com/airbytehq/airbyte/releases/tag/v0.24.4-alpha)

* PythonCDK: change minimum Python version to 3.7.0

## [05-28-2021 - 0.24.3](https://github.com/airbytehq/airbyte/releases/tag/v0.24.3-alpha)

* Minor fixes to documentation
* Reliability updates in preparation for custom transformations  
* Limit Docker log size to 500 MB \([\#3702](https://github.com/airbytehq/airbyte/pull/3702)\)

## [05-26-2021 - 0.24.2](https://github.com/airbytehq/airbyte/releases/tag/v0.24.2-alpha)

* Fix for file names being too long in Windows deployments \([\#3625](https://github.com/airbytehq/airbyte/pull/3625)\)
* Allow users to access the API and WebApp from the same port \([\#3603](https://github.com/airbytehq/airbyte/pull/3603)\)

## [05-25-2021 - 0.24.1](https://github.com/airbytehq/airbyte/releases/tag/v0.24.1-alpha)

* **Checkpointing for incremental syncs** that will now continue where they left off even if they fail! \([\#3290](https://github.com/airbytehq/airbyte/pull/3290)\)

## [05-25-2021 - 0.24.0](https://github.com/airbytehq/airbyte/releases/tag/v0.24.0-alpha)

* Avoid dbt runtime exception "maximum recursion depth exceeded" in ephemeral materialization \([\#3470](https://github.com/airbytehq/airbyte/pull/3470)\)

## [05-18-2021 - 0.23.0](https://github.com/airbytehq/airbyte/releases/tag/v0.23.0-alpha)

* Documentation to deploy locally on Windows is now available \([\#3425](https://github.com/airbytehq/airbyte/pull/3425)\)
* Connector icons are now displayed in the UI
* Restart core containers if they fail automatically \([\#3423](https://github.com/airbytehq/airbyte/pull/3423)\)
* Progress on supporting custom transformation using dbt. More updates on this soon!

## [05-11-2021 - 0.22.3](https://github.com/airbytehq/airbyte/releases/tag/v0.22.3-alpha)

* Bump K8s deployment version to latest stable version, thanks to [Coetzee van Staden](https://github.com/coetzeevs)
* Added tutorial to deploy Airbyte on Azure VM \([\#3171](https://github.com/airbytehq/airbyte/pull/3171)\), thanks to [geekwhocodes](https://github.com/geekwhocodes)
* Progress on checkpointing to support rate limits better
* Upgrade normalization to use dbt from docker images \([\#3186](https://github.com/airbytehq/airbyte/pull/3186)\)

## [05-04-2021 - 0.22.2](https://github.com/airbytehq/airbyte/releases/tag/v0.22.2-alpha)

* Split replication and normalization into separate temporal activities \([\#3136](https://github.com/airbytehq/airbyte/pull/3136)\)
* Fix normalization Nesting bug \([\#3110](https://github.com/airbytehq/airbyte/pull/3110)\)

## [04-27-2021 - 0.22.0](https://github.com/airbytehq/airbyte/releases/tag/v0.22.0-alpha)

* **Replace timeout for sources** \([\#3031](https://github.com/airbytehq/airbyte/pull/2851)\)
* Fix UI issue where tables with the same name are selected together \([\#3032](https://github.com/airbytehq/airbyte/pull/2851)\)
* Fix feed handling when feeds are unavailable \([\#2964](https://github.com/airbytehq/airbyte/pull/2851)\)
* Export whitelisted tables \([\#3055](https://github.com/airbytehq/airbyte/pull/2851)\)
* Create a contributor bootstrap script \(\#3028\) \([\#3054](https://github.com/airbytehq/airbyte/pull/2851)\), thanks to [nclsbayona](https://github.com/nclsbayona)

## [04-20-2021 - 0.21.0](https://github.com/airbytehq/airbyte/releases/tag/v0.21.0-alpha)

* **Namespace support**: supported source-destination pairs will now sync data into the same namespace as the source \(\#2862\)
* Add **“Refresh Schema”** button \([\#2943](https://github.com/airbytehq/airbyte/pull/2943)\)
* In the Settings, you can now **add a webhook to get notified when a sync fails**
* Add destinationSyncModes to connection form
* Add tooltips for connection status icons

## [04-12-2021 - 0.20.0](https://github.com/airbytehq/airbyte/releases/tag/v0.20.0-alpha)

* **Change Data Capture \(CDC\)** is now supported for Postgres, thanks to [@jrhizor](https://github.com/jrhizor) and [@cgardens](https://github.com/cgardens). We will now expand it to MySQL and MSSQL in the coming weeks.
* When displaying the schema for a source, you can now search for table names, thanks to [@jamakase](https://github.com/jamakase)
* Better feedback UX when manually triggering a sync with “Sync now”

## [04-07-2021 - 0.19.0](https://github.com/airbytehq/airbyte/releases/tag/v0.19.0-alpha)

* New **Connections** page where you can see the list of all your connections and their statuses. 
* New **Settings** page to update your preferences.
* Bugfix where very large schemas caused schema discovery to fail.

## [03-29-2021 - 0.18.1](https://github.com/airbytehq/airbyte/releases/tag/v0.18.1-alpha)

* Surface the **health of each connection** so that a user can spot any problems at a glance. 
* Added support for deduplicating records in the destination using a primary key using incremental dedupe -  
* A source’s extraction mode \(incremental, full refresh\) is now decoupled from the destination’s write mode -- so you can repeatedly append full refreshes to get repeated snapshots of data in your source.
* New **Upgrade all** button in Admin to upgrade all your connectors at once 
* New **Cancel** job button in Connections Status page when a sync job is running, so you can stop never-ending processes.

## [03-22-2021 - 0.17.2](https://github.com/airbytehq/airbyte/releases/tag/v0.17.2-alpha)

* Improved the speed of get spec, check connection, and discover schema by migrating to the Temporal workflow engine.
* Exposed cancellation for sync jobs in the API \(will be exposed in the UI in the next week!\).
* Bug fix: Fix issue where migration app was OOMing.

## [03-15-2021 - 0.17.1](https://github.com/airbytehq/airbyte/releases/tag/v0.17.1-alpha)

* **Creating and deleting multiple workspaces** is now supported via the API. Thanks to [@Samuel Gordalina](https://github.com/gordalina) for contributing this feature!
* Normalization now supports numeric types with precision greater than 32 bits
* Normalization now supports union data types
* Support longform text inputs in the UI for cases where you need to preserve formatting on connector inputs like .pem keys
* Expose the latest available connector versions in the API
* Airflow: published a new [tutorial](https://docs.airbyte.io/tutorials/using-the-airflow-airbyte-operator) for how to use the Airbyte operator. Thanks [@Marcos Marx](https://github.com/marcosmarxm) for writing the tutorial! 
* Connector Contributions: All connectors now describe how to contribute to them without having to touch Airbyte’s monorepo build system -- just work on the connector in your favorite dev setup!

## [03-08-2021 - 0.17](https://github.com/airbytehq/airbyte/releases/tag/v0.17.0-alpha)

* **Integration with Airflow** is here. Thanks to @Marcos Marx, you can now run Airbyte jobs from Airflow directly. A tutorial is on the way and should be coming this week!
* Add a prefix for tables, so that tables with the same name don't clobber each other in the destination

## [03-01-2021 - 0.16](https://github.com/airbytehq/airbyte/milestone/22?closed=1)

* We made some progress to address **nested tables in our normalization.**

  Previously, basic normalization would output nested tables as-is and append a number for duplicate tables. For example, Stripe’s nested address fields go from:

  ```text
  Address
  address_1
  ```

  To

  ```text
  Charges_source_owner_755_address
  customers_shipping_c70_address
  ```

  After the change, the parent tables are combined with the name of the nested table to show where the nested table originated. **This is a breaking change for the consumers of nested tables. Consumers will need to update to point at the new tables.**

## [02-19-2021 - 0.15](https://github.com/airbytehq/airbyte/milestone/22?closed=1)

* We now handle nested tables with the normalization steps. Check out the video below to see how it works. 

{% embed url="https://youtu.be/I4fngMnkJzY" caption="" %}

## [02-12-2021 - 0.14](https://github.com/airbytehq/airbyte/milestone/21?closed=1)

* Front-end changes:
  * Display Airbyte's version number
  * Describe schemas using JsonSchema
  * Better feedback on buttons

## [Beta launch - 0.13](https://github.com/airbytehq/airbyte/milestone/15?closed=1) - Released 02/02/2021

* Add connector build status dashboard
* Support Schema Changes in Sources
* Support Import / Export of Airbyte Data in the Admin section of the UI
* Bug fixes:
  * If Airbyte is closed during a sync the running job is not marked as failed
  * Airbyte should fail when deployment version doesn't match data version
  * Upgrade Airbyte Version without losing existing configuration / data

## [0.12-alpha](https://github.com/airbytehq/airbyte/milestone/14?closed=1) - Released 01/20/2021

* Ability to skip onboarding
* Miscellaneous bug fixes:
  * A long discovery request causes a timeout in the UI type/bug
  * Out of Memory when replicating large table from MySQL

## 0.11.2-alpha - Released 01/18/2021

* Increase timeout for long running catalog discovery operations from 3 minutes to 30 minutes to avoid prematurely failing long-running operations 

## 0.11.1-alpha - Released 01/17/2021

### Bugfixes

* Writing boolean columns to Redshift destination now works correctly 

## [0.11.0-alpha](https://github.com/airbytehq/airbyte/milestone/12?closed=1) - Delivered 01/14/2021

### New features

* Allow skipping the onboarding flow in the UI
* Add the ability to reset a connection's schema when the underlying data source schema changes

### Bugfixes

* Fix UI race condition which showed config for the wrong connector when rapidly choosing between different connector 
* Fix a bug in MSSQL and Redshift source connectors where custom SQL types weren't being handled correctly. [Pull request](https://github.com/airbytehq/airbyte/pull/1576)
* Support incremental sync for Salesforce, Slack, and Braintree sources
* Gracefully handle invalid nuemric values \(e.g NaN or Infinity\) in MySQL, MSSQL, and Postgtres DB sources
* Fix flashing red sources/destinations fields after success submit
* Fix a bug which caused getting a connector's specification to hang indefinitely if the connector docker image failed to download

### New connectors

* Tempo
* Appstore

## [0.10.0](https://github.com/airbytehq/airbyte/milestone/12?closed=1) - delivered on 01/04/2021

* You can now **deploy Airbyte on** [**Kuberbetes**](https://docs.airbyte.io/deploying-airbyte/on-kubernetes) _\*\*_\(alpha version\)
* **Support incremental sync** for Mixpanel and HubSpot sources
* **Fixes on connectors:**
  * Fixed a bug in the GitHub connector where the connector didn’t verify the provided API token was granted the correct permissions
  * Fixed a bug in the Google Sheets connector where rate limits were not always respected
  * Alpha version of Facebook marketing API v9. This connector is a native Airbyte connector \(current is Singer based\).
* **New source:** Plaid \(contributed by [@tgiardina](https://github.com/tgiardina) - thanks Thomas!\)

## [0.9.0](https://github.com/airbytehq/airbyte/milestone/11?closed=1) - delivered on 12/23/2020

* **New chat app from the web app** so you can directly chat with the team for any issues you run into
* **Debugging** has been made easier in the UI, with checks, discover logs, and sync download logs
* Support of **Kubernetes in local**. GKE will come at the next release.
* **New source:** Looker _\*\*_

## [0.8.0](https://github.com/airbytehq/airbyte/milestone/10?closed=1) - delivered on 12/17/2020

* **Incremental - Append"**
  * We now allow sources to replicate only new or modified data. This enables to avoid re-fetching data that you have already replicated from a source.
  * The delta from a sync will be _appended_ to the existing data in the data warehouse.
  * Here are [all the details of this feature](../../understanding-airbyte/connections/incremental-append.md).
  * It has been released for 15 connectors, including Postgres, MySQL, Intercom, Zendesk, Stripe, Twilio, Marketo, Shopify, GitHub, and all the destination connectors. We will expand it to all the connectors in the next couple of weeks.
* **Other features:**
  * Improve interface for writing python sources \(should make writing new python sources easier and clearer\).
  * Add support for running Standard Source Tests with files \(making them easy to run for any language a source is written in\)
  * Add ability to reset data for a connection.
* **Bug fixes:**
  * Update version of test containers we use to avoid pull issues while running tests.
  * Fix issue where jobs were not sorted by created at in connection detail view.
* **New sources:** Intercom, Mixpanel, Jira Cloud, Zoom, Drift, Microsoft Teams

## [0.7.0](https://github.com/airbytehq/airbyte/milestone/8?closed=1) - delivered on 12/07/2020

* **New destination:** our own **Redshift** warehouse connector. You can also use this connector for Panoply.
* **New sources**: 8 additional source connectors including Recurly, Twilio, Freshdesk. Greenhouse, Redshift \(source\), Braintree, Slack, Zendesk Support
* Bug fixes

## [0.6.0](https://github.com/airbytehq/airbyte/milestone/6?closed=1) - delivered on 11/23/2020

* Support **multiple destinations**
* **New source:** Sendgrid
* Support **basic normalization**
* Bug fixes

## [0.5.0](https://github.com/airbytehq/airbyte/milestone/5?closed=1) - delivered on 11/18/2020

* **New sources:** 10 additional source connectors, including Files \(CSV, HTML, JSON...\), Shopify, MSSQL, Mailchimp

## [0.4.0](https://github.com/airbytehq/airbyte/milestone/4?closed=1) - delivered on 11/04/2020

Here is what we are working on right now:

* **New destination**: our own **Snowflake** warehouse connector
* **New sources:** Facebook Ads, Google Ads.

## [0.3.0](https://github.com/airbytehq/airbyte/milestone/3?closed=1) - delivered on 10/30/2020

* **New sources:** Salesforce, GitHub, Google Sheets, Google Analytics, HubSpot, Rest APIs, and MySQL
* Integration test suite for sources
* Improve build speed

## [0.2.0](https://github.com/airbytehq/airbyte/milestone/2?closed=1) - delivered on 10/21/2020

* **a new Admin section** to enable users to add their own connectors, in addition to upgrading the ones they currently use
* improve the developer experience \(DX\) for **contributing new connectors** with additional documentation and a connector protocol
* our own **BigQuery** warehouse connector
* our own **Postgres** warehouse connector
* simplify the process of supporting new Singer taps, ideally make it a 1-day process

## [0.1.0](https://github.com/airbytehq/airbyte/milestone/1?closed=1) - delivered on 09/23/2020

This is our very first release after 2 months of work.

* **New sources:** Stripe, Postgres
* **New destinations:** BigQuery, Postgres
* **Only one destination**: we only support one destination in that 1st release, but you will soon be able to add as many as you need.
* **Logs & monitoring**: you can now see your detailed logs
* **Scheduler:** you now have 10 different frequency options for your recurring syncs
* **Deployment:** you can now deploy Airbyte via a simple Docker image, or directly on AWS and GCP
* **New website**: this is the day we launch our website - airbyte.io. Let us know what you think
* **New documentation:** this is the 1st day for our documentation too
* **New blog:** we published a few articles on our startup journey, but also about our vision to making data integrations a commodity.

Stay tuned, we will have new sources and destinations very soon! Don't hesitate to subscribe to our [newsletter](https://airbyte.io/#subscribe-newsletter) to receive our product updates and community news.
<|MERGE_RESOLUTION|>--- conflicted
+++ resolved
@@ -6,11 +6,6 @@
 
 This is the changelog for Airbyte Platform. For our connector changelog, please visit our [Connector Changelog](connectors.md) page.
 
-<<<<<<< HEAD
-## [11-12-2021 - 0.32.1](https://github.com/airbytehq/airbyte/releases/tag/v0.32.0-alpha)
-* No major changes to Airbyte Core.
-
-=======
 ## [20-12-2021 - 0.32.5](https://github.com/airbytehq/airbyte/releases/tag/v0.32.5-alpha)
 * Add an endpoint that specify that the feedback have been given after the first sync.
 
@@ -31,7 +26,6 @@
 * Implement protocol change for OAuth outputs.
 * Enhance API for use by cloud to provide per-connector billing info.
 
->>>>>>> 0beda4f2
 ## [11-12-2021 - 0.32.0](https://github.com/airbytehq/airbyte/releases/tag/v0.32.0-alpha)
 * This is a **MAJOR** version update. You need to [update to this version](../../operator-guides/upgrading-airbyte.md#mandatory-intermediate-upgrade) before updating to any version newer than `0.32.0`
 
