---
description: Do not miss the new connectors we support!
---

# Connectors

**You can request new connectors directly** [**here**](https://github.com/airbytehq/airbyte/issues/new?assignees=&labels=area%2Fintegration%2C+new-integration&template=new-integration-request.md&title=)**.**

Note: Airbyte is not built on top of Singer, but is compatible with Singer's protocol. Airbyte's ambitions go beyond what Singer enables to do, so we are building our own protocol that will keep its compatibility with Singer's one.

Check out our [connector roadmap](https://github.com/airbytehq/airbyte/projects/3) to see what we're currently working on.

<<<<<<< HEAD
=======
## 11/25/2021

New sources:

* [**Airtable**](https://docs.airbyte.io/integrations/sources/airtable)
* [**Notion**](https://docs.airbyte.io/integrations/sources/notion)
* [**Pardot**](https://docs.airbyte.io/integrations/sources/pardot)
* [**Notion**](https://docs.airbyte.io/integrations/sources/linnworks)
* [**YouTube Analytics**](https://docs.airbyte.io/integrations/sources/youtube-analytics)

New features:

**Exchange Rates** Source: add `ignore_weekends` option.
**Facebook** Source: add the videos stream.
**Freshdesk** Source: removed the limitation in streams pagination.
**Jira** Source: add option to render fields in HTML format. 
**MongoDB v2** Source: improve read performance. 
**Pipedrive** Source: specify schema for "persons" stream. 
**PostgreSQL** Source: exclude tables on which user doesn't have select privileges.
**SurveyMonkey** Source: improve connection check.

>>>>>>> 0beda4f2
## 11/17/2021

New destination:

* [**ScyllaDB**](https://docs.airbyte.io/integrations/destinations/scylla)

New sources:

* [**Azure Table Storage**](https://docs.airbyte.io/integrations/sources/azure-table)
* [**Linnworks**](https://docs.airbyte.io/integrations/sources/linnworks)

New features:

**MySQL** Source: Now has basic performance tests. 
**Salesforce** Source: We now automatically transform and handle incorrect data for the anyType and calculated types.

## 11/11/2021

New destinations:

* [**Cassandra**](https://docs.airbyte.io/integrations/destinations/cassandra)
* [**Pulsar**](https://docs.airbyte.io/integrations/destinations/pulsar)

New sources:

* [**Confluence**](https://docs.airbyte.io/integrations/sources/confluence)
* [**Monday**](https://docs.airbyte.io/integrations/sources/monday)
* [**Commerce Tools**](https://github.com/airbytehq/airbyte/tree/master/airbyte-integrations/connectors/source-commercetools)
* [**Pinterest**](https://docs.airbyte.io/integrations/sources/pinterest)

New features:

**Shopify** Source: Now supports the FulfillmentOrders and Fulfillments streams.
**Greenhouse** Source: Now supports the Demographics stream.
**Recharge** Source: Broken requests should now be re-requested with improved backoff.
**Stripe** Source: Now supports the checkout_sessions, checkout_sessions_line_item, and promotion_codes streams.
**Db2** Source: Now supports SSL.

## 11/3/2021

New destination: 

* [**Elasticsearch**](https://docs.airbyte.io/integrations/destinations/elasticsearch)

New sources: 

* [**Salesloft**](https://docs.airbyte.io/integrations/sources/salesloft)
* [**OneSignal**](https://docs.airbyte.io/integrations/sources/onesignal)
* [**Strava**](https://docs.airbyte.io/integrations/sources/strava)
* [**Lemlist**](https://docs.airbyte.io/integrations/sources/lemlist)
* [**Amazon SQS**](https://docs.airbyte.io/integrations/sources/amazon-sqs)
* [**Freshservices**](https://docs.airbyte.io/integrations/source/freshservices)
* [**Freshsales**](https://docs.airbyte.io/integrations/sources/freshsales)
* [**Appsflyer**](https://github.com/airbytehq/airbyte/tree/master/airbyte-integrations/connectors/source-appsflyer)
* [**Paystack**](https://docs.airbyte.io/integrations/sources/paystack)
* [**Sentry**](https://docs.airbyte.io/integrations/sources/sentry)
* [**Retently**](https://github.com/airbytehq/airbyte/tree/master/airbyte-integrations/connectors/source-retently)
* [**Delighted!**](https://github.com/airbytehq/airbyte/tree/master/airbyte-integrations/connectors/source-delighted)

New features:

**BigQuery** Destination: You can now run transformations in batches, preventing queries from hitting BigQuery limits. (contributed by @Andrés Bravo)
**S3** Source: Memory and Performance optimizations, also some fancy new PyArrow CSV configuration options.
**Zuora** Source: Now supports Unlimited as an option for the Data Query Live API.
**Clickhouse** Source: Now supports SSL and connection via SSH tunneling.

## 10/20/2021

New source:
* [**WooCommerce**](https://docs.airbyte.io/integrations/sources/woocommerce)

New feature:
**MSSQL** destination: Now supports basic normalization

## 9/29/2021

New sources:

* [**LinkedIn Ads**](https://docs.airbyte.io/integrations/sources/linkedin-ads)
* [**Kafka**](https://docs.airbyte.io/integrations/sources/kafka)
* [**Lever Hiring**](https://docs.airbyte.io/integrations/sources/lever-hiring)

New features:

**MySQL** destination: Now supports connection via TLS/SSL 
**BigQuery** (denormalized) destination: Supports reading BigQuery types such as date by reading the format field (contributed by @Nicolas Moreau)
**Hubspot** source: Added contacts associations to the deals stream.
**GitHub** source: Now supports pulling commits from user-specified branches.
**Google Search Console** source: Now accepts admin email as input when using a service account key.
**Greenhouse** source: Now identifies API streams it has access to if permissions are limited.
**Marketo** source: Now Airbyte native.
**S3** source: Now supports any source that conforms to the S3 protocol (Non-AWS S3).
**Shopify** source: Now reports pre_tax_price on the line_items stream if you have Shopify Plus.
**Stripe** source: Now actually uses the mandatory start_date config field for incremental syncs.

## 9/16/2021

New destinations: 

* [**Databricks**](https://docs.airbyte.io/integrations/destinations/databricks)

New sources: 

* [**Close.com**](https://docs.airbyte.io/integrations/sources/close-com)
* [**Google Search Console**](https://docs.airbyte.io/integrations/sources/google-search-console)

New features: 

**Google Ads** source: You can now specify user-specified queries in GAQL.
**GitHub** source: All streams with a parent stream use cached parent stream data when possible.
**Shopify** source: Substantial performance improvements to the incremental sync mode.
**Stripe** source: Now supports the PaymentIntents stream.
**Pipedrive** source: Now supports the Organizations stream.
**Sendgrid** source: Now supports the SingleSendStats stream.
**Bing Ads** source: Now supports the Report stream.
**GitHub** source: Now supports the Reactions stream.
**MongoDB** source: Now Airbyte native!

## 9/9/2021

New source:

* [**Facebook Pages**](https://docs.airbyte.io/integrations/sources/facebook-pages)

New destinations:

* [**MongoDB**](https://docs.airbyte.io/integrations/destinations/mongodb)
* [**DynamoDB**](https://docs.airbyte.io/integrations/destinations/dynamodb)

New features:

* **S3** source: Support for Parquet format.
* **Github** source: Branches, repositories, organization users, tags, and pull request stats streams added \(contributed by @Christopher Wu\).
* **BigQuery** destination: Added GCS upload option.
* **Salesforce** source: Now Airbyte native.
* **Redshift** destination: Optimized for performance.

Bug fixes:

* **Pipedrive** source: Output schemas no longer remove timestamp from fields.
* **Github** source: Empty repos and negative backoff values are now handled correctly.
* **Harvest** source: Normalization now works as expected.
* **All CDC sources**: Removed sleep logic which caused exceptions when loading data from high-volume sources.
* **Slack** source: Increased number of retries to tolerate flaky retry wait times on the API side.
* **Slack** source: Sync operations no longer hang indefinitely.
* **Jira** source: Now uses updated time as the cursor field for incremental sync instead of the created time.
* **Intercom** source: Fixed inconsistency between schema and output data.
* **HubSpot** source: Streams with the items property now have their schemas fixed.
* **HubSpot** source: Empty strings are no longer handled as dates, fixing the deals, companies, and contacts streams.
* **Typeform** source: Allows for multiple choices in responses now.
* **Shopify** source: The type for the amount field is now fixed in the schema.
* **Postgres** destination: \u0000\(NULL\) value processing is now fixed.

## 9/1/2021

New sources:

* [**Bamboo HR**](https://docs.airbyte.io/integrations/sources/bamboo-hr)
* [**BigCommerce**](https://docs.airbyte.io/integrations/sources/bigcommerce)
* [**Trello**](https://docs.airbyte.io/integrations/sources/trello)
* [**Google Analytics V4**](https://docs.airbyte.io/integrations/sources/google-analytics-v4)
* [**Amazon Ads**](https://docs.airbyte.io/integrations/sources/google-analytics-v4)

Bug fixes:

* **Shopify** source: Rate limit throttling fixed.

## 8/26/2021

New source:

* [**Short.io**](https://docs.airbyte.io/integrations/sources/shortio)

New features:

* **GitHub** source: Add support for rotating through multiple API tokens.
* **Google Ads** source: Added `UserLocationReport` stream.
* **Cart.com** source: Added the `order_items` stream.

Bug fixes:

* **Postgres** source: Fix out-of-memory issue with CDC interacting with large JSON blobs.
* **Intercom** source: Pagination now works as expected.

## 8/18/2021

New source:

* [**Bing Ads**](https://docs.airbyte.io/integrations/sources/bing-ads)

New destination:

* [**Keen**](https://docs.airbyte.io/integrations/destinations/keen)

New features:

* **Chargebee** source: Adds support for the `items`, `item prices` and  `attached items` endpoints.

Bug fixes:

* **Quickbooks** source: Now uses the number data type for decimal fields.
* **HubSpot** source: Fixed `empty string` inside of the `number` and `float` datatypes.
* **GitHub** source: Validation fixed on non-required fields.
* **BigQuery** destination: Now supports processing of arrays of records properly.
* **Oracle** destination: Fixed destination check for users without DBA role.

## 8/9/2021

New sources:

* [**S3/Abstract Files**](https://docs.airbyte.io/integrations/sources/s3)
* [**Zuora**](https://docs.airbyte.io/integrations/sources/zuora)
* [**Kustomer**](https://docs.airbyte.io/integrations/sources/kustomer)
* [**Apify**](https://docs.airbyte.io/integrations/sources/apify-dataset)
* [**Chargebee**](https://docs.airbyte.io/integrations/sources/chargebee)

New features:

* **Shopify** source: The `status` property is now in the `Products` stream.
* **Amazon Seller Partner** source: Added support for `GET_MERCHANT_LISTINGS_ALL_DATA` and `GET_FBA_INVENTORY_AGED_DATA` stream endpoints.
* **GitHub** source: Existing streams now don't minify the `user` property.
* **HubSpot** source: Updated user-defined custom field schema generation.
* **Zendesk** source: Migrated from Singer to the Airbyte CDK.
* **Amazon Seller Partner** source: Migrated to the Airbyte CDK.

Bug fixes:

* **HubSpot** source: Casting exceptions are now logged correctly.
* **S3** source: Fixed bug where syncs could hang indefinitely.
* **Shopify** source: Fixed the `products` schema to be in accordance with the API.
* **PayPal Transactions** source: Fixed the start date minimum to be 3 years rather than 45 days.
* **Google Ads** source: Added the `login-customer-id` setting.
* **Intercom** source: Rate limit corrected from 1000 requests/minute from 1000 requests/hour.
* **S3** source: Fixed bug in spec to properly display the `format` field in the UI.

New CDK features:

* Now allows for setting request data in non-JSON formats.

## 7/30/2021

New sources:

* [**PrestaShop**](https://docs.airbyte.io/integrations/sources/presta-shop)
* [**Snapchat Marketing**](https://docs.airbyte.io/integrations/sources/snapchat-marketing)
* [**Drupal**](https://docs.airbyte.io/integrations/sources/drupal)
* [**Magento**](https://docs.airbyte.io/integrations/sources/magento)
* [**Microsoft Dynamics AX**](https://docs.airbyte.io/integrations/sources/microsoft-dynamics-ax)
* [**Microsoft Dynamics Customer Engagement**](https://docs.airbyte.io/integrations/sources/microsoft-dynamics-customer-engagement)
* [**Microsoft Dynamics GP**](https://docs.airbyte.io/integrations/sources/microsoft-dynamics-gp)
* [**Microsoft Dynamics NAV**](https://docs.airbyte.io/integrations/sources/microsoft-dynamics-nav)
* [**Oracle PeopleSoft**](https://docs.airbyte.io/integrations/sources/oracle-peoplesoft)
* [**Oracle Siebel CRM**](https://docs.airbyte.io/integrations/sources/oracle-siebel-crm)
* [**SAP Business One**](https://docs.airbyte.io/integrations/sources/sap-business-one)
* [**Spree Commerce**](https://docs.airbyte.io/integrations/sources/spree-commerce)
* [**Sugar CRM**](https://docs.airbyte.io/integrations/sources/sugar-crm)
* [**WooCommerce**](https://docs.airbyte.io/integrations/sources/woocommerce)
* [**Wordpress**](https://docs.airbyte.io/integrations/sources/wordpress)
* [**Zencart**](https://docs.airbyte.io/integrations/sources/zencart)

Bug fixes:

* **Shopify** source: Fixed the `products` schema to be in accordance with the API.
* **BigQuery** source: No longer fails with `Array of Records` data types.
* **BigQuery** destination: Improved logging, Job IDs are now filled with location and Project IDs.

## 7/23/2021

New sources:

* [**Pipedrive**](https://docs.airbyte.io/integrations/sources/pipedrive)
* [**US Census**](https://docs.airbyte.io/integrations/sources/us-census)
* [**BigQuery**](https://docs.airbyte.io/integrations/sources/bigquery)

New destinations:

* [**Google Cloud Storage**](https://docs.airbyte.io/integrations/destinations/gcs)
* [**Kafka**](https://docs.airbyte.io/integrations/destinations/kafka)

New Features:

* **Java Connectors**: Now have config validators for check, discover, read, and write calls
* **Stripe** source: All subscription types are returnable \(including expired and canceled ones\).
* **Mixpanel** source: Migrated to the CDK.
* **Intercom** source: Migrated to the CDK.
* **Google Ads** source: Now supports the `Campaigns`, `Ads`, `AdGroups`, and `Accounts` streams.

Bug Fixes:

* **Facebook** source: Improved rate limit management
* **Instagram** source: Now supports old format for state and automatically updates it to the new format.
* **Sendgrid** source: Now gracefully handles malformed responses from API.
* **Jira** source: Fixed dbt failing to normalize schema for the labels stream.
* **MySQL** destination: Does not fail anymore with columns that contain JSON data.
* **Slack** source: Now does not fail stream slicing on reading threads.

## 7/16/2021

3 new sources:

* [**Zendesk Sunshine**](https://docs.airbyte.io/integrations/sources/zendesk-sunshine)
* [**Dixa**](https://docs.airbyte.io/integrations/sources/dixa)
* [**Typeform**](https://docs.airbyte.io/integrations/sources/typeform)

New Features:

* **MySQL** destination: Now supports normalization!
* **MSSQL** source: Now supports CDC \(Change Data Capture\).
* **Snowflake** destination: Data coming from Airbyte is now identifiable.
* **GitHub** source: Now handles rate limiting.

Bug Fixes:

* **GitHub** source: Now uses the correct cursor field for the `IssueEvents` stream.
* **Square** source: `send_request` method is no longer broken.

## 7/08/2021

7 new sources:

* [**PayPal Transaction**](https://docs.airbyte.io/integrations/sources/paypal-transaction)
* [**Square**](https://docs.airbyte.io/integrations/sources/square)
* [**SurveyMonkey**](https://docs.airbyte.io/integrations/sources/surveymonkey)
* [**CockroachDB**](https://docs.airbyte.io/integrations/sources/cockroachdb)  
* [**Airbyte-native GitLab**](https://docs.airbyte.io/integrations/sources/gitlab)
* [**Airbyte-native GitHub**](https://docs.airbyte.io/integrations/sources/github)
* [**Airbyte-native Twilio**](https://docs.airbyte.io/integrations/sources/twilio)

New Features:

* **S3** destination: Now supports `anyOf`, `oneOf` and `allOf` schema fields.
* **Instagram** source: Migrated to the CDK and has improved error handling.
* **Snowflake** source: Now has comprehensive data type tests.
* **Shopify** source: Change the default stream cursor field to `update_at` where possible.
* **Shopify** source: Add support for draft orders.  
* **MySQL** destination: Now supports normalization.

Connector Development:

* **Python CDK**: Now allows setting of network adapter args on outgoing HTTP requests.
* Abstract classes for non-JDBC relational database sources.

Bugfixes:

* **GitHub** source: Fixed issue with `locked` breaking normalization of the pull\_request stream.
* **PostgreSQL** source: Fixed decimal handling with CDC.
* **Okta** source: Fix endless loop when syncing data from logs stream.

## 7/01/2021

Bugfixes:

* **Looker** source: Now supports the Run Look stream.
* **Google Adwords**: CI is fixed and new version is published.
* **Slack** source: Now Airbyte native and supports channels, channel members, messages, users, and threads streams.
* **Freshdesk** source: Does not fail after 300 pages anymore.
* **MSSQL** source: Now has comprehensive data type tests.

## 6/24/2021

1 new source:

* [**Db2**](https://docs.airbyte.io/integrations/sources/db2)

New features:

* **S3** destination: supports Avro and Jsonl output!
* **BigQuery** destination: now supports loading JSON data as structured data.
* **Looker** source: Now supports self-hosted instances.
* **Facebook** source: is now migrated to the CDK.

## 6/18/2021

1 new source:

* [**Snowflake**](https://docs.airbyte.io/integrations/sources/snowflake)

New features:

* **Postgres** source: now has comprehensive data type tests.
* **Google Ads** source: now uses the [Google Ads Query Language](https://developers.google.com/google-ads/api/docs/query/overview)!
* **S3** destination: supports Parquet output!
* **S3** destination: supports Minio S3!
* **BigQuery** destination: credentials are now optional.

## 6/10/2021

1 new destination:

* [**S3**](https://docs.airbyte.io/integrations/destinations/s3)

3 new sources:

* [**Harvest**](https://docs.airbyte.io/integrations/sources/harvest)
* [**Amplitude**](https://docs.airbyte.io/integrations/sources/amplitude)
* [**Posthog**](https://docs.airbyte.io/integrations/sources/posthog)

New features:

* **Jira** source: now supports all available entities in Jira Cloud.
* **ExchangeRatesAPI** source: clearer messages around unsupported currencies.
* **MySQL** source: Comprehensive core extension to be more compatible with other JDBC sources.
* **BigQuery** destination: Add dataset location.
* **Shopify** source: Add order risks + new attributes to orders schema for native connector

Bugfixes:

* **MSSQL** destination: fixed handling of unicode symbols.

Connector development updates:

* Containerized connector code generator.
* Added JDBC source connector bootstrap template.
* Added Java destination generator.

## 06/3/2021

2 new sources:

* [**Okta**](https://docs.airbyte.io/integrations/sources/okta)
* [**Amazon Seller Partner**](https://docs.airbyte.io/integrations/sources/amazon-seller-partner)

New features:

* **MySQL CDC** now only polls for 5 minutes if we haven't received any records \([\#3789](https://github.com/airbytehq/airbyte/pull/3789)\)
* **Python CDK** now supports Python 3.7.X \([\#3692](https://github.com/airbytehq/airbyte/pull/3692)\)
* **File** source: now supports Azure Blob Storage \([\#3660](https://github.com/airbytehq/airbyte/pull/3660)\)

Bugfixes:

* **Recurly** source: now uses type `number` instead of `integer` \([\#3769](https://github.com/airbytehq/airbyte/pull/3769)\)
* **Stripe** source: fix types in schema \([\#3744](https://github.com/airbytehq/airbyte/pull/3744)\)
* **Stripe** source: output `number` instead of `int` \([\#3728](https://github.com/airbytehq/airbyte/pull/3728)\)
* **MSSQL** destination: fix issue with unicode symbols handling \([\#3671](https://github.com/airbytehq/airbyte/pull/3671)\)

## 05/25/2021

4 new sources:

* [**Asana**](https://docs.airbyte.io/integrations/sources/asana)
* [**Klaviyo**](https://docs.airbyte.io/integrations/sources/klaviyo)
* [**Recharge**](https://docs.airbyte.io/integrations/sources/recharge)
* [**Tempo**](https://docs.airbyte.io/integrations/sources/tempo)

Progress on connectors:

* **CDC for MySQL** is now available!
* **Sendgrid** source: support incremental sync, as rewritten using HTTP CDK \([\#3445](https://github.com/airbytehq/airbyte/pull/3445)\)
* **Github** source bugfix: exception when parsing null date values, use `created_at` as cursor value for issue\_milestones \([\#3314](https://github.com/airbytehq/airbyte/pull/3314)\)
* **Slack** source bugfix: don't overwrite thread\_ts in threads stream  \([\#3483](https://github.com/airbytehq/airbyte/pull/3483)\)
* **Facebook Marketing** source: allow configuring insights lookback window \([\#3396](https://github.com/airbytehq/airbyte/pull/3396)\)
* **Freshdesk** source: fix discovery \([\#3591](https://github.com/airbytehq/airbyte/pull/3591)\)

## 05/18/2021

1 new destination: [**MSSQL**](https://docs.airbyte.io/integrations/destinations/mssql)

1 new source: [**ClickHouse**](https://docs.airbyte.io/integrations/sources/clickhouse)

Progress on connectors:

* **Shopify**: make this source more resilient to timeouts \([\#3409](https://github.com/airbytehq/airbyte/pull/3409)\)
* **Freshdesk** bugfix: output correct schema for various streams \([\#3376](https://github.com/airbytehq/airbyte/pull/3376)\)
* **Iterable**: update to use latest version of CDK \([\#3378](https://github.com/airbytehq/airbyte/pull/3378)\)

## 05/11/2021

1 new destination: [**MySQL**](https://docs.airbyte.io/integrations/destinations/mysql)

2 new sources:

* [**Google Search Console**](https://docs.airbyte.io/integrations/sources/google-search-console)
* [**PokeAPI**](https://docs.airbyte.io/integrations/sources/pokeapi) \(talking about long tail and having fun ;\)\)

Progress on connectors:

* **Zoom**: bugfix on declaring correct types to match data coming from API \([\#3159](https://github.com/airbytehq/airbyte/pull/3159)\), thanks to [vovavovavovavova](https://github.com/vovavovavovavova)
* **Smartsheets**: bugfix on gracefully handling empty cell values \([\#3337](https://github.com/airbytehq/airbyte/pull/3337)\), thanks to [Nathan Nowack](https://github.com/zzstoatzz)
* **Stripe**: fix date property name, only add connected account header when set, and set primary key \(\#3210\), thanks to [Nathan Yergler](https://github.com/nyergler)

## 05/04/2021

2 new sources:

* [**Smartsheets**](https://docs.airbyte.io/integrations/sources/smartsheets), thanks to [Nathan Nowack](https://github.com/zzstoatzz)
* [**Zendesk Chat**](https://docs.airbyte.io/integrations/sources/zendesk-chat)

Progress on connectors:

* **Appstore**: bugfix private key handling in the UI \([\#3201](https://github.com/airbytehq/airbyte/pull/3201)\)
* **Facebook marketing**: Wait longer \(5 min\) for async jobs to start \([\#3116](https://github.com/airbytehq/airbyte/pull/3116)\), thanks to [Max Krog](https://github.com/MaxKrog)
* **Stripe**: support reading data from connected accounts \(\#3121\), and 2 new streams with Refunds & Bank Accounts \([\#3030](https://github.com/airbytehq/airbyte/pull/3030)\) \([\#3086](https://github.com/airbytehq/airbyte/pull/3086)\)
* **Redshift destination**: Ignore records that are too big \(instead of failing\) \([\#2988](https://github.com/airbytehq/airbyte/pull/2988)\)
* **MongoDB**: add supporting TLS and Replica Sets \([\#3111](https://github.com/airbytehq/airbyte/pull/3111)\)
* **HTTP sources**: bugfix on handling array responses gracefully \([\#3008](https://github.com/airbytehq/airbyte/pull/3008)\)

## 04/27/2021

* **Zendesk Talk**: fix normalization failure \([\#3022](https://github.com/airbytehq/airbyte/pull/3022)\), thanks to [yevhenii-ldv](https://github.com/yevhenii-ldv)
* **Github**: pull\_requests stream only incremental syncs \([\#2886](https://github.com/airbytehq/airbyte/pull/2886)\) \([\#3009](https://github.com/airbytehq/airbyte/pull/3009)\), thanks to [Zirochkaa](https://github.com/Zirochkaa)
* Create streaming writes to a file and manage the issuance of copy commands for the destination \([\#2921](https://github.com/airbytehq/airbyte/pull/2921)\)
* **Redshift**: make Redshift part size configurable. \([\#3053](https://github.com/airbytehq/airbyte/pull/23053)\)
* **HubSpot**: fix argument error in log call \(\#3087\) \([\#3087](https://github.com/airbytehq/airbyte/pull/3087)\) , thanks to [Nathan Yergler](https://github.com/nyergler)

## 04/20/2021

3 new source connectors!

* [**Zendesk Talk**](https://docs.airbyte.io/integrations/sources/zendesk-talk)
* [**Iterable**](https://docs.airbyte.io/integrations/sources/iterable)
* [**Quickbooks**](https://docs.airbyte.io/integrations/sources/quickbooks)

Other progress on connectors:

* **Postgres source/destination**: add SSL option, thanks to [Marcos Marx](https://github.com/marcosmarxm) \([\#2757](https://github.com/airbytehq/airbyte/pull/2757)\)
* **Google sheets bugfix**: handle duplicate sheet headers, thanks to [Aneesh Makala](https://github.com/makalaaneesh) \([\#2905](https://github.com/airbytehq/airbyte/pull/2905)\)
* **Source Google Adwords**: support specifying the lookback window for conversions, thanks to [Harshith Mullapudi](https://github.com/harshithmullapudi) \([\#2918](https://github.com/airbytehq/airbyte/pull/2918)\)
* **MongoDB improvement**: speed up mongodb schema discovery, thanks to [Yury Koleda](https://github.com/FUT) \([\#2851](https://github.com/airbytehq/airbyte/pull/2851)\)
* **MySQL bugfix**: parsing Mysql jdbc params, thanks to [Vasily Safronov](https://github.com/gingeard) \([\#2891](https://github.com/airbytehq/airbyte/pull/2891)\)
* **CSV bugfix**: discovery takes too much memory \([\#2089](https://github.com/airbytehq/airbyte/pull/2851)\)
* A lot of work was done on improving the standard tests for the connectors, for better standardization and maintenance!

## 04/13/2021

* New connector: [**Oracle DB**](https://docs.airbyte.io/integrations/sources/oracle), thanks to [Marcos Marx](https://github.com/marcosmarxm)

## 04/07/2021

* New connector: [**Google Workspace Admin Reports**](https://docs.airbyte.io/integrations/sources/google-workspace-admin-reports) \(audit logs\)
* Bugfix in the base python connector library that caused errors to be silently skipped rather than failing the sync
* **Exchangeratesapi.io** bugfix: to point to the updated API URL
* **Redshift destination** bugfix: quote keywords “DATETIME” and “TIME” when used as identifiers
* **GitHub** bugfix: syncs failing when a personal repository doesn’t contain collaborators or team streams available
* **Mixpanel** connector: sync at most the last 90 days of data in the annotations stream to adhere to API limits

## 03/29/2021

* We started measuring throughput of connectors. This will help us improve that point for all connectors.
* **Redshift**: implemented Copy strategy to improve its throughput.
* **Instagram**: bugfix an issue which caused media and media\_insights streams to stop syncing prematurely.
* Support NCHAR and NVCHAR types in SQL-based database sources.
* Add the ability to specify a custom JDBC parameters for the MySQL source connector.

## 03/22/2021

* 2 new source connectors: [**Gitlab**](https://docs.airbyte.io/integrations/sources/gitlab) and [**Airbyte-native HubSpot**](https://docs.airbyte.io/integrations/sources/hubspot)
* Developing connectors now requires almost no interaction with Gradle, Airbyte’s monorepo build tool. If you’re building a Python connector, you never have to worry about developing outside your typical flow. See [the updated documentation](https://docs.airbyte.io/connector-development).

## 03/15/2021

* 2 new source connectors: [**Instagram**](https://docs.airbyte.io/integrations/sources/instagram) and [**Google Directory**](https://docs.airbyte.io/integrations/sources/google-directory)
* **Facebook Marketing**: support of API v10
* **Google Analytics**: support incremental sync
* **Jira**: bug fix to consistently pull all tickets
* **HTTP Source**: bug fix to correctly parse JSON responses consistently

## 03/08/2021

* 1 new source connector: **MongoDB**
* **Google Analytics**: Support chunked syncs to avoid sampling
* **AppStore**: fix bug where the catalog was displayed incorrectly

## 03/01/2021

* **New native HubSpot connector** with schema folder populated
* Facebook Marketing connector: add option to include deleted records

## 02/22/2021

* Bug fixes:
  * **Google Analytics:** add the ability to sync custom reports
  * **Apple Appstore:** bug fix to correctly run incremental syncs
  * **Exchange rates:** UI now correctly validates input date pattern
  * **File Source:** Support JSONL \(newline-delimited JSON\) format
  * **Freshdesk:** Enable controlling how many requests per minute the connector makes to avoid overclocking rate limits

## 02/15/2021

* 1 new destination connector: [MeiliSearch](https://docs.airbyte.io/integrations/destinations/meilisearch)
* 2 new sources that support incremental append: [Freshdesk](https://docs.airbyte.io/integrations/sources/freshdesk) and [Sendgrid](https://docs.airbyte.io/integrations/sources/sendgrid)
* Other fixes:
  * Thanks to [@ns-admetrics](https://github.com/ns-admetrics) for contributing an upgrade to the **Shopify** source connector which now provides the landing\_site field containing UTM parameters in the Orders table.
  * **Sendgrid** source connector supports most available endpoints available in the API
  * **Facebook** Source connector now supports syncing Ad Insights data
  * **Freshdesk** source connector now supports syncing satisfaction ratings and conversations
  * **Microsoft Teams** source connector now gracefully handles rate limiting
  * Bug fix in **Slack** source where the last few records in a sync were sporadically dropped
  * Bug fix in **Google Analytics** source where the last few records in sync were sporadically dropped
  * In **Redshift source**, support non alpha-numeric table names
  * Bug fix in **Github Source** to fix instances where syncs didn’t always fail if there was an error while reading data from the API

## 02/02/2021

* Sources that we improved reliability for \(and that became “certified”\):
  * [Certified sources](https://docs.airbyte.io/integrations): Files and Shopify
  * Enhanced continuous testing for Tempo and Looker sources
* Other fixes / features:
  * Correctly handle boolean types in the File Source
  * Add docs for [App Store](https://docs.airbyte.io/integrations/sources/appstore) source
  * Fix a bug in Snowflake destination where the connector didn’t check for all needed write permissions, causing some syncs to fail

## 01/26/2021

* Improved reliability with our best practices on : Google Sheets, Google Ads, Marketo, Tempo
* Support incremental for Facebook and Google Ads
* The Facebook connector now supports the FB marketing API v9

## 01/19/2021

* **Our new** [**Connector Health Grade**](../../integrations/) **page**
* **1 new source:** App Store \(thanks to [@Muriloo](https://github.com/Muriloo)\)
* Fixes on connectors:
  * Bug fix writing boolean columns to Redshift
  * Bug fix where getting a connector’s input configuration hung indefinitely
  * Stripe connector now gracefully handles rate limiting from the Stripe API

## 01/12/2021

* **1 new source:** Tempo \(thanks to [@thomasvl](https://github.com/thomasvl)\)
* **Incremental support for 3 new source connectors:** [Salesforce](../../integrations/sources/salesforce.md), [Slack](../../integrations/sources/slack.md) and [Braintree](../../integrations/sources/braintree.md)
* Fixes on connectors:
  * Fix a bug in MSSQL and Redshift source connectors where custom SQL types weren't being handled correctly.
  * Improvement of the Snowflake connector from [@hudsondba](https://github.com/hudsondba) \(batch size and timeout sync\)

## 01/05/2021

* **Incremental support for 2 new source connectors:** [Mixpanel](../../integrations/sources/mixpanel.md) and [HubSpot](../../integrations/sources/hubspot.md)
* Fixes on connectors:
  * Fixed a bug in the github connector where the connector didn’t verify the provided API token was granted the correct permissions
  * Fixed a bug in the Google sheets connector where rate limits were not always respected
  * Alpha version of Facebook marketing API v9. This connector is a native Airbyte connector \(current is Singer based\).

## 12/30/2020

**New sources:** [Plaid](../../integrations/sources/plaid.md) \(contributed by [tgiardina](https://github.com/tgiardina)\), [Looker](../../integrations/sources/looker.md)

## 12/18/2020

**New sources:** [Drift](../../integrations/sources/drift.md), [Microsoft Teams](../../integrations/sources/microsoft-teams.md)

## 12/10/2020

**New sources:** [Intercom](../../integrations/sources/intercom.md), [Mixpanel](../../integrations/sources/mixpanel.md), [Jira Cloud](../../integrations/sources/jira.md), [Zoom](../../integrations/sources/zoom.md)

## 12/07/2020

**New sources:** [Slack](../../integrations/sources/slack.md), [Braintree](../../integrations/sources/braintree.md), [Zendesk Support](../../integrations/sources/zendesk-support.md)

## 12/04/2020

**New sources:** [Redshift](../../integrations/sources/redshift.md), [Greenhouse](../../integrations/sources/greenhouse.md) **New destination:** [Redshift](../../integrations/destinations/redshift.md)

## 11/30/2020

**New sources:** [Freshdesk](../../integrations/sources/freshdesk.md), [Twilio](../../integrations/sources/twilio.md)

## 11/25/2020

**New source:** [Recurly](../../integrations/sources/recurly.md)

## 11/23/2020

**New source:** [Sendgrid](../../integrations/sources/sendgrid.md)

## 11/18/2020

**New source:** [Mailchimp](../../integrations/sources/mailchimp.md)

## 11/13/2020

**New source:** [MSSQL](../../integrations/sources/mssql.md)

## 11/11/2020

**New source:** [Shopify](../../integrations/sources/shopify.md)

## 11/09/2020

**New sources:** [Files \(CSV, JSON, HTML...\)](../../integrations/sources/file.md)

## 11/04/2020

**New sources:** [Facebook Ads](connectors.md), [Google Ads](../../integrations/sources/google-adwords.md), [Marketo](../../integrations/sources/marketo.md) **New destination:** [Snowflake](../../integrations/destinations/snowflake.md)

## 10/30/2020

**New sources:** [Salesforce](../../integrations/sources/salesforce.md), Google Analytics, [HubSpot](../../integrations/sources/hubspot.md), [GitHub](../../integrations/sources/github.md), [Google Sheets](../../integrations/sources/google-sheets.md), [Rest APIs](connectors.md), and [MySQL](../../integrations/sources/mysql.md)

## 10/21/2020

**New destinations:** we built our own connectors for [BigQuery](../../integrations/destinations/bigquery.md) and [Postgres](../../integrations/destinations/postgres.md), to ensure they are of the highest quality.

## 09/23/2020

**New sources:** [Stripe](../../integrations/sources/stripe.md), [Postgres](../../integrations/sources/postgres.md) **New destinations:** [BigQuery](../../integrations/destinations/bigquery.md), [Postgres](../../integrations/destinations/postgres.md), [local CSV](../../integrations/destinations/local-csv.md)
<|MERGE_RESOLUTION|>--- conflicted
+++ resolved
@@ -10,8 +10,6 @@
 
 Check out our [connector roadmap](https://github.com/airbytehq/airbyte/projects/3) to see what we're currently working on.
 
-<<<<<<< HEAD
-=======
 ## 11/25/2021
 
 New sources:
@@ -33,7 +31,6 @@
 **PostgreSQL** Source: exclude tables on which user doesn't have select privileges.
 **SurveyMonkey** Source: improve connection check.
 
->>>>>>> 0beda4f2
 ## 11/17/2021
 
 New destination:
