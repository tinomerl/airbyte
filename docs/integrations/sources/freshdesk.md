--- conflicted
+++ resolved
@@ -51,12 +51,6 @@
 
 ## Changelog
 
-<<<<<<< HEAD
-| Version | Date | Pull Request | Subject |
-| :--- | :--- | :--- | :--- |
-| 0.2.8 | 2021-10-28 | [7486](https://github.com/airbytehq/airbyte/pull/7486) | Include "requester" and "stats" fields in "tickets" stream |
-| 0.2.7 | 2021-10-13 | [6442](https://github.com/airbytehq/airbyte/pull/6442) | Add start_date parameter to specification from which to start pulling data. |
-=======
 | Version | Date       | Pull Request | Subject                                                                        |
 |:--------|:-----------| :--- |:-------------------------------------------------------------------------------|
 | 0.2.11  | 2021-12-14 | [8682](https://github.com/airbytehq/airbyte/pull/8682) | Migrate to the CDK                                                             |
@@ -64,4 +58,3 @@
 | 0.2.9   | 2021-11-16 | [8017](https://github.com/airbytehq/airbyte/pull/8017) | Bugfix an issue that caused the connector not to sync more than 50000 contacts |
 | 0.2.8   | 2021-10-28 | [7486](https://github.com/airbytehq/airbyte/pull/7486) | Include "requester" and "stats" fields in "tickets" stream                     |
 | 0.2.7   | 2021-10-13 | [6442](https://github.com/airbytehq/airbyte/pull/6442) | Add start_date parameter to specification from which to start pulling data.    |
->>>>>>> 0beda4f2
