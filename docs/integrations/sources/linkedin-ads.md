--- conflicted
+++ resolved
@@ -132,11 +132,8 @@
 
 | Version | Date       | Pull Request                                           | Subject                                                                                                           |
 | :------ | :--------- | :----------------------------------------------------- | :---------------------------------------------------------------------------------------------------------------- |
-<<<<<<< HEAD
-=======
 | 0.1.5   | 2021-12-21 | [8984](https://github.com/airbytehq/airbyte/pull/8984) | Update connector fields title/description                                                                         |
 | 0.1.4   | 2021-12-02 | [8382](https://github.com/airbytehq/airbyte/pull/8382) | Modify log message in rate-limit cases                                                                            |
->>>>>>> 0beda4f2
 | 0.1.3   | 2021-11-11 | [7839](https://github.com/airbytehq/airbyte/pull/7839) | Added oauth support                                                                                               |
 | 0.1.2   | 2021-11-08 | [7499](https://github.com/airbytehq/airbyte/pull/7499) | Remove base-python dependencies                                                                                   |
 | 0.1.1   | 2021-10-02 | [6610](https://github.com/airbytehq/airbyte/pull/6610) | Fix for  `Campaigns/targetingCriteria` transformation, coerced  `Creatives/variables/values` to string by default |
